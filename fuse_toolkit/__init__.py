"""
FUSE toolkit (fuse_toolkit)

The FUSE toolkit provides a set of tools for processing and analyzing
fluorescent cell images, including functions for frame-by-frame analysis,
image processing, and signal derivation.
"""

<<<<<<< HEAD
__version__ = "0.1.0b7"
=======
__version__ = "0.1.0b8"
>>>>>>> cb1f790f
__author__ = 'Shani Zuniga'
__credits__ = 'Berndt Lab, University of Washington'

from .frame_by_frame import frame_by_frame # noqa: F401
from .img_processing import (
    read_multiframe_tif, # noqa: F401
    extract_cells, # noqa: F401
    rearrange_dimensions # noqa: F401
)
from .lineage_management import Library # noqa: F401
from .signal_derivation import get_signal # noqa: F401
from .experiment import Experiment # noqa: F401<|MERGE_RESOLUTION|>--- conflicted
+++ resolved
@@ -6,11 +6,7 @@
 image processing, and signal derivation.
 """
 
-<<<<<<< HEAD
-__version__ = "0.1.0b7"
-=======
 __version__ = "0.1.0b8"
->>>>>>> cb1f790f
 __author__ = 'Shani Zuniga'
 __credits__ = 'Berndt Lab, University of Washington'
 
