--- conflicted
+++ resolved
@@ -5,11 +5,7 @@
   
 setup(
     name='fuse_toolkit',
-<<<<<<< HEAD
-    version='0.1.0b7',
-=======
-    version="0.1.0b8",
->>>>>>> cb1f790f
+    version='0.1.0b8',
     description='FUSE toolkit supports fluorescent cell image alignment and analysis.',
     long_description=long_description,
     long_description_content_type='text/markdown',
